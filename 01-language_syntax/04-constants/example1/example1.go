// All material is licensed under the GNU Free Documentation License
// https://github.com/ArdanStudios/gotraining/blob/master/LICENSE

// http://play.golang.org/p/OLuzwK1oHT

// Sample program to show how to declare constants and their
// implementation in Go.
package main

// main is the entry point for the application.
func main() {
	// Constants live within the compiler.
	// They have a paralell type system.
	// Compiler can perform implicit conversions of untyped constants.

	// Untyped Constants.
	const ui = 12345    // kind: integer
	const uf = 3.141592 // kind: floating-point

	// Typed Constants still use the constant type system but their precision
	// is restricted.
	const ti int = 12345        // type: int64
	const tf float64 = 3.141592 // type: float64

	// ./constants.go:14: constant 1000 overflows uint8
	// const myUint8 uint8 = 1000

	// Constant arithmetic supports different kinds.
	// Kind Promotion is used to determine kind in these scenarios.
	// Variable answer will be implicitly converted to type floating point.
<<<<<<< HEAD
	var answer = 3 * 0.333 // KindFloat(3) / KindFloat(3.0)
=======
	var answer = 3 * 0.333 // KindInt(3) * KindFloat(0.333)

	fmt.Printf("var answer = 3 * 0.333 \t %T [%v]\n", answer, answer)
>>>>>>> 6d8ccdb9

	// Variable third will be of kind floating point.
	const third = 1 / 3.0 // KindFloat(1) / KindFloat(3.0)

	// Variable zero will be of kind integer.
	const zero = 1 / 3 // KindInt(1) / KindInt(3)

	// This is an example of constant arithmetic between typed and
	// untyped constants. Must have like types to perform math.
	const one int8 = 1
	const two = 2 * one // int8(2) * int8(1)
}<|MERGE_RESOLUTION|>--- conflicted
+++ resolved
@@ -28,16 +28,10 @@
 	// Constant arithmetic supports different kinds.
 	// Kind Promotion is used to determine kind in these scenarios.
 	// Variable answer will be implicitly converted to type floating point.
-<<<<<<< HEAD
-	var answer = 3 * 0.333 // KindFloat(3) / KindFloat(3.0)
-=======
 	var answer = 3 * 0.333 // KindInt(3) * KindFloat(0.333)
 
-	fmt.Printf("var answer = 3 * 0.333 \t %T [%v]\n", answer, answer)
->>>>>>> 6d8ccdb9
-
 	// Variable third will be of kind floating point.
-	const third = 1 / 3.0 // KindFloat(1) / KindFloat(3.0)
+	const third = 1 / 3.0 // KindInt(1) / KindFloat(3.0)
 
 	// Variable zero will be of kind integer.
 	const zero = 1 / 3 // KindInt(1) / KindInt(3)
